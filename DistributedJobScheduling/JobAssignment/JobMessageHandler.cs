--- conflicted
+++ resolved
@@ -21,36 +21,18 @@
         private Dictionary<Node, int> _unconfirmedRequestIds;
         private Dictionary<Node, Message> _lastMessageSent;
 
-<<<<<<< HEAD
-        public JobMessageHandler(TranslationTable traductionTable, DistributedList distributedList) : 
-        this(DependencyManager.Get<IGroupViewManager>(), 
-            traductionTable, distributedList,
+        public JobMessageHandler(JobManager jobStorage, TranslationTable translationTable) : 
+        this(DependencyManager.Get<IGroupViewManager>(),
+            translationTable, jobStorage,
             DependencyManager.Get<ILogger>()) {}
         public JobMessageHandler(IGroupViewManager groupManager,
-                          TranslationTable traductionTable, 
-                          DistributedList distributedList,
+                          TranslationTable translationTable, 
+                          JobManager jobStorage,
                           ILogger logger)
         {
             _logger = logger;
-            _traductionTable = traductionTable;
-            _distributedList = distributedList;
-=======
-        public JobMessageHandler(JobManager jobStorage, TranslationTable translationTable) : 
-        this(DependencyManager.Get<IGroupViewManager>(),
-            translationTable, jobStorage,
-            DependencyManager.Get<ILogger>(),
-            DependencyManager.Get<ITimeStamper>()) {}
-        public JobMessageHandler(IGroupViewManager groupManager,
-                          TranslationTable translationTable, 
-                          JobManager jobStorage,
-                          ILogger logger,
-                          ITimeStamper timeStamper)
-        {
-            _logger = logger;
-            _timeStamper = timeStamper;
             _translationTable = translationTable;
             _jobStorage = jobStorage;
->>>>>>> 99b32028
             _groupManager = groupManager;
             _unconfirmedRequestIds = new Dictionary<Node, int>();
             _lastMessageSent = new Dictionary<Node, Message>();
@@ -136,13 +118,8 @@
                 _logger.Log(Tag.JobManager, $"Request id confirmed");
 
                 // Request to coordinator for an insertion
-<<<<<<< HEAD
-                Job job = _traductionTable.Get(requestID);
+                Job job = _translationTable.Get(requestID);
                 Send(_groupManager.View.Coordinator, new InsertionRequest(job, requestID));
-=======
-                Job job = _translationTable.Get(requestID);
-                Send(_groupManager.View.Coordinator, new InsertionRequest(job, requestID, _timeStamper));
->>>>>>> 99b32028
                 _logger.Log(Tag.JobManager, $"Insertion request to coordinator for job with request id {requestID}");
             }
             else
