using System;
using System.Collections.Generic;
using System.Threading.Tasks;
using DistributedJobScheduling.Communication;
using DistributedJobScheduling.Communication.Basic;
using DistributedJobScheduling.Communication.Messaging.Ordering;
using DistributedJobScheduling.Communication.Topics;
<<<<<<< HEAD
using DistributedJobScheduling.Serialization;
using Xunit;
=======
using DistributedJobScheduling.Logging;
>>>>>>> 1cb2d678

namespace DistributedJobScheduling.Tests.Communication
{
    public class StubNetworkManager : ICommunicationManager
    {
        public event Action<Node, Message> OnMessageReceived;
        private StubNetworkBus _networkBus;
        private IMessageOrdering _sendOrdering;
        private ISerializer _serializer;
        private Node _me;

        public ITopicOutlet Topics { get; private set; }

<<<<<<< HEAD
        public StubNetworkManager(Node node, ISerializer serializer, StubLogger logger)
=======
        public StubNetworkManager(Node node, ILogger logger)
>>>>>>> 1cb2d678
        {
            _me = node;
            _serializer = serializer;
            _sendOrdering = new FIFOMessageOrdering(logger);
            Topics = new GenericTopicOutlet(this, logger,
                new VirtualSynchronyTopicPublisher()
            );
        }

        public async Task Send(Node node, Message message, int timeout = 30)
        {
            if(_networkBus == null)
                throw new Exception("Connection failure!");
            message.SenderID = _me.ID;
            message.ReceiverID = node.ID;
            await _sendOrdering.OrderedExecute(message, () => _networkBus.SendTo(_me, node, message, timeout));
        }

        public async Task SendMulticast(Message message)
        {
            if(_networkBus == null)
                throw new Exception("Connection failure!");

            message.SenderID = _me.ID;
            await _sendOrdering.OrderedExecute(message, () => _networkBus.SendMulticast(_me, message));
        }

        //Test methods
        public void RegisteredToNetwork(StubNetworkBus networkBus)
        {
            _networkBus = networkBus;
        }

        public void FakeReceive(Node node, Message message)
        {
            Message decoupledMessage = _serializer.Deserialize<Message>(_serializer.Serialize(message));
            OnMessageReceived?.Invoke(node, decoupledMessage);
        }
    }
}<|MERGE_RESOLUTION|>--- conflicted
+++ resolved
@@ -5,12 +5,9 @@
 using DistributedJobScheduling.Communication.Basic;
 using DistributedJobScheduling.Communication.Messaging.Ordering;
 using DistributedJobScheduling.Communication.Topics;
-<<<<<<< HEAD
 using DistributedJobScheduling.Serialization;
+using DistributedJobScheduling.Logging;
 using Xunit;
-=======
-using DistributedJobScheduling.Logging;
->>>>>>> 1cb2d678
 
 namespace DistributedJobScheduling.Tests.Communication
 {
@@ -24,11 +21,7 @@
 
         public ITopicOutlet Topics { get; private set; }
 
-<<<<<<< HEAD
-        public StubNetworkManager(Node node, ISerializer serializer, StubLogger logger)
-=======
-        public StubNetworkManager(Node node, ILogger logger)
->>>>>>> 1cb2d678
+        public StubNetworkManager(Node node, ISerializer serializer, ILogger logger)
         {
             _me = node;
             _serializer = serializer;
